--- conflicted
+++ resolved
@@ -71,11 +71,9 @@
 
 }; // ExtractPlusMinusEventData.
 const extractPlusMinusEventData = ( text ) => {
-<<<<<<< HEAD
-  const data = text.match( /@([A-Za-z0-9]+?)>?\s*(\+{2}|-{2}|—{1}|={2})/ );
-=======
+
   const data = text.match( /@([A-Za-z0-9:-_]+?)>?\s*(\+{2}|-{2}|—{1})/ );
->>>>>>> 0df6fe72
+
 
   if ( ! data ) {
     return false;
