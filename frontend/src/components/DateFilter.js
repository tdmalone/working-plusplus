import React, { useState } from 'react';
import moment from 'moment';
import {
  Button,
  ButtonGroup,
  ButtonDropdown,
  DropdownMenu,
  DropdownItem,
  DropdownToggle
} from 'reactstrap';

const DateFilter = props => {

  const today = moment().unix();
  const [isActive, setIsActive] = useState('allTime');

  const filterDates = (active = 'allTime') => {

  if (active === 'allTime') {

      setIsActive(active);
      props.onStartDateClick(moment(0).unix());
      props.onEndDateClick(moment().unix());
      props.onSearchClick('');
      props.onFilterClick(0);
      
    } else if (active === 'lastMonth') {

      setIsActive(active);
      props.onStartDateClick(moment.unix( today ).subtract(1,'months').startOf('month').unix());
      props.onEndDateClick(moment.unix( today ).subtract(1,'months').endOf('month').unix());
      props.onSearchClick('');
      props.onFilterClick(0);

    } else if (active === 'lastWeek') {

      setIsActive(active);
      props.onStartDateClick(moment.unix( today ).subtract(1,'week').startOf('week').add(1, 'day').unix());
      props.onEndDateClick(moment.unix( today ).subtract(1,'week').endOf('week').add(1, 'day').unix());
      props.onSearchClick('');
      props.onFilterClick(0);

    } else if (active === 'thisMonth') {

      setIsActive(active);
      props.onStartDateClick(moment.unix( today ).startOf('month').unix());
      props.onEndDateClick(moment.unix( today ).unix());
      props.onSearchClick('');
      props.onFilterClick(0);

    } else if (active === 'thisWeek') {

      setIsActive(active);
      props.onStartDateClick(moment.unix( today ).startOf('week').add(1, 'day').unix());
      props.onEndDateClick(moment.unix( today ).endOf('week').add(1, 'day').unix());
      props.onSearchClick('');
      props.onFilterClick(0);

    }
    
  }

  const [dropdownOpen, setOpen] = useState(false);
  const toggleDropDown = () => setOpen(!dropdownOpen);

  return (
    <div className="container">
     <div className="row mt-5">
        <div className="col">
          <h3 className="mb-0">
            { (props.channel === 'all') ? 'All Channels' : null }
            {props.listChannels ? (props.listChannels.map(el => {
              if (el.channel_id === props.channel) 
                return '#' + el.channel_name
              else
                return null
            })) : null }
          </h3>
        </div>
        <div className="col-8 text-right">
          <ButtonGroup>
            <Button className={`${isActive === 'thisWeek' ? 'active ' : ''}btn btn-light`} onClick={e => { filterDates('thisWeek'); } }>This Week</Button>
            <Button className={`${isActive === 'thisMonth' ? 'active ' : ''}btn btn-light`} onClick={e => { filterDates('thisMonth'); } }>This Month</Button>
            <Button className={`${isActive === 'lastWeek' ? 'active ' : ''}btn btn-light`} onClick={e => { filterDates('lastWeek'); } }>Last Week</Button>
            <Button className={`${isActive === 'lastMonth' ? 'active ' : ''}btn btn-light`} onClick={e => { filterDates('lastMonth'); } }>Last Month</Button>
            <Button className={`${isActive === 'allTime' ? 'active ' : ''}btn btn-light`} onClick={e => { filterDates('allTime'); } }>All Time</Button>
            <ButtonDropdown isOpen={dropdownOpen} toggle={toggleDropDown}>
              <DropdownToggle caret>
                Channels
              </DropdownToggle>
              <DropdownMenu>
<<<<<<< HEAD
                {props.listChannels ? <DropdownItem onClick={ e => { props.onChannelClick('all'); props.onSearchClick(''); props.onParamsClick('all'); } }>All Channels</DropdownItem> : null}
                {props.listChannels ? (props.listChannels.map((el, index) => (
                  <DropdownItem key={index} onClick={e => { props.onChannelClick(el.channel_id); props.onSearchClick(''); props.onParamsClick(el.channel_id); }}>#{el.channel_name}</DropdownItem>
=======
                {props.listChannels ? <DropdownItem onClick={ e => { props.onChannelClick('all'); props.onSearchClick(''); props.onFilterClick(0); } }>All Channels</DropdownItem> : null}
                {props.listChannels ? (props.listChannels.map((el, index) => (
                  <DropdownItem key={index} onClick={e => { props.onChannelClick(el.channel_id); props.onSearchClick(''); props.onFilterClick(0); }}>#{el.channel_name}</DropdownItem>
>>>>>>> b7618efa
                  )
                )) : <DropdownItem>No Channels</DropdownItem>}
              </DropdownMenu>
            </ButtonDropdown>
          </ButtonGroup>
        </div>
      </div>
    </div>
  )

}

export default DateFilter;<|MERGE_RESOLUTION|>--- conflicted
+++ resolved
@@ -89,15 +89,9 @@
                 Channels
               </DropdownToggle>
               <DropdownMenu>
-<<<<<<< HEAD
-                {props.listChannels ? <DropdownItem onClick={ e => { props.onChannelClick('all'); props.onSearchClick(''); props.onParamsClick('all'); } }>All Channels</DropdownItem> : null}
+                {props.listChannels ? <DropdownItem onClick={ e => { props.onChannelClick('all'); props.onSearchClick(''); props.onFilterClick(0); props.onParamsClick('all'); } }>All Channels</DropdownItem> : null}
                 {props.listChannels ? (props.listChannels.map((el, index) => (
-                  <DropdownItem key={index} onClick={e => { props.onChannelClick(el.channel_id); props.onSearchClick(''); props.onParamsClick(el.channel_id); }}>#{el.channel_name}</DropdownItem>
-=======
-                {props.listChannels ? <DropdownItem onClick={ e => { props.onChannelClick('all'); props.onSearchClick(''); props.onFilterClick(0); } }>All Channels</DropdownItem> : null}
-                {props.listChannels ? (props.listChannels.map((el, index) => (
-                  <DropdownItem key={index} onClick={e => { props.onChannelClick(el.channel_id); props.onSearchClick(''); props.onFilterClick(0); }}>#{el.channel_name}</DropdownItem>
->>>>>>> b7618efa
+                  <DropdownItem key={index} onClick={e => { props.onChannelClick(el.channel_id); props.onSearchClick(''); props.onFilterClick(0); props.onParamsClick(el.channel_id); }}>#{el.channel_name}</DropdownItem>
                   )
                 )) : <DropdownItem>No Channels</DropdownItem>}
               </DropdownMenu>
